// Copyright 2014 Christopher Schröder, Johannes Köster.
// Licensed under the MIT license (http://opensource.org/licenses/MIT)
// This file may not be copied, modified, or distributed
// except according to those terms.

//! Module for working with SAM, BAM, and CRAM files.

pub mod buffer;
pub mod errors;
pub mod ext;
pub mod header;
pub mod index;
pub mod pileup;
pub mod record;

#[cfg(feature = "serde")]
pub mod record_serde;

use libc;
use std::ffi;
use std::path::Path;
use std::slice;
use std::str;
use url::Url;

use crate::htslib;

pub use crate::bam::buffer::RecordBuffer;
pub use crate::bam::errors::{Error, Result};
pub use crate::bam::header::Header;
pub use crate::bam::record::Record;
use std::convert::TryInto;

/// Implementation for `Read::set_threads` and `Writer::set_threads`.
pub unsafe fn set_threads(htsfile: *mut htslib::htsFile, n_threads: usize) -> Result<()> {
    assert!(n_threads != 0, "n_threads must be > 0");

    if htslib::hts_set_threads(htsfile, n_threads as i32) != 0 {
        Err(Error::SetThreads)
    } else {
        Ok(())
    }
}

/// Set the reference FAI index path in a `htslib::htsFile` struct for reading CRAM format.
pub unsafe fn set_fai_filename<P: AsRef<Path>>(
    htsfile: *mut htslib::htsFile,
    fasta_path: P,
) -> Result<()> {
    let path = if let Some(ext) = fasta_path.as_ref().extension() {
        fasta_path
            .as_ref()
            .with_extension(format!("{}.fai", ext.to_str().unwrap()))
    } else {
        fasta_path.as_ref().with_extension(".fai")
    };
    let p: &Path = path.as_ref();
    let c_str = ffi::CString::new(p.to_str().unwrap().as_bytes()).unwrap();
    if htslib::hts_set_fai_filename(htsfile, c_str.as_ptr()) == 0 {
        Ok(())
    } else {
        Err(Error::InvalidReferencePath { path: p.to_owned() })
    }
}

/// A trait for a BAM reader with a read method.
pub trait Read: Sized {
    /// Read next BAM record into given record.
    /// Use this method in combination with a single allocated record to avoid the reallocations
    /// occurring with the iterator.
    ///
    /// # Arguments
    ///
    /// * `record` - the record to be filled
    ///
    /// # Returns
    ///
    /// `Ok(true)` if record was read without error, Ok(false) if there is no more record in the file.
    fn read(&mut self, record: &mut record::Record) -> Result<bool>;

    /// Iterator over the records of the seeked region.
    /// Note that, while being convenient, this is less efficient than pre-allocating a
    /// `Record` and reading into it with the `read` method, since every iteration involves
    /// the allocation of a new `Record`.
    fn records(&mut self) -> Records<'_, Self>;

    /// Iterator over pileups.
    fn pileup(&mut self) -> pileup::Pileups<'_, Self>;

    /// Return the htsFile struct
    fn htsfile(&self) -> *mut htslib::htsFile;

    /// Return the header.
    fn header(&self) -> &HeaderView;

    /// Return the header, mutable.
    fn header_mut(&mut self) -> &mut HeaderView;

    /// Seek to the given virtual offset in the file
    fn seek(&mut self, offset: i64) -> Result<()> {
        let htsfile = unsafe { self.htsfile().as_ref() }.expect("bug: null pointer to htsFile");
        let ret = match htsfile.format.format {
            htslib::htsExactFormat_cram => unsafe {
                i64::from(htslib::cram_seek(
                    htsfile.fp.cram,
                    offset as libc::off_t,
                    libc::SEEK_SET,
                ))
            },
            _ => unsafe { htslib::bgzf_seek(htsfile.fp.bgzf, offset, libc::SEEK_SET) },
        };

        if ret == 0 {
            Ok(())
        } else {
            Err(Error::Seek)
        }
    }

    /// Report the current virtual offset
    fn tell(&self) -> i64 {
        // this reimplements the bgzf_tell macro
        let htsfile = unsafe { self.htsfile().as_ref() }.expect("bug: null pointer to htsFile");
        let bgzf = unsafe { *htsfile.fp.bgzf };
        (bgzf.block_address << 16) | (i64::from(bgzf.block_offset) & 0xFFFF)
    }

    /// Activate multi-threaded BAM read support in htslib. This should permit faster
    /// reading of large BAM files.
    ///
    /// Setting `nthreads` to `0` does not change the current state.  Note that it is not
    /// possible to set the number of background threads below `1` once it has been set.
    ///
    /// # Arguments
    ///
    /// * `n_threads` - number of extra background writer threads to use, must be `> 0`.
    fn set_threads(&mut self, n_threads: usize) -> Result<()> {
        unsafe { set_threads(self.htsfile(), n_threads) }
    }
}

fn path_as_bytes<'a, P: 'a + AsRef<Path>>(path: P, must_exist: bool) -> Result<Vec<u8>> {
    if path.as_ref().exists() || !must_exist {
        Ok(path
            .as_ref()
            .to_str()
            .ok_or(Error::NonUnicodePath)?
            .as_bytes()
            .to_owned())
    } else {
        Err(Error::FileNotFound {
            path: path.as_ref().to_owned(),
        })
    }
}

/// A BAM reader.
#[derive(Debug)]
pub struct Reader {
    htsfile: *mut htslib::htsFile,
    header: HeaderView,
}

unsafe impl Send for Reader {}

impl Reader {
    /// Create a new Reader from path.
    ///
    /// # Arguments
    ///
    /// * `path` - the path to open.
    pub fn from_path<P: AsRef<Path>>(path: P) -> Result<Self> {
        Self::new(&path_as_bytes(path, true)?)
    }

    /// Create a new Reader from STDIN.
    pub fn from_stdin() -> Result<Self> {
        Self::new(b"-")
    }

    /// Create a new Reader from URL.
    pub fn from_url(url: &Url) -> Result<Self> {
        Self::new(url.as_str().as_bytes())
    }

    /// Create a new Reader.
    ///
    /// # Arguments
    ///
    /// * `path` - the path to open. Use "-" for stdin.
    fn new(path: &[u8]) -> Result<Self> {
        let htsfile = hts_open(path, b"r")?;

        let header = unsafe { htslib::sam_hdr_read(htsfile) };
        Ok(Reader {
            htsfile,
            header: HeaderView::new(header),
        })
    }

    extern "C" fn pileup_read(
        data: *mut ::std::os::raw::c_void,
        record: *mut htslib::bam1_t,
    ) -> i32 {
        let mut _self = unsafe { (data as *mut Self).as_mut().unwrap() };
        unsafe { htslib::sam_read1(_self.htsfile(), _self.header_mut().inner_mut(), record) }
    }

    /// Iterator over the records between the (optional) virtual offsets `start` and `end`
    ///
    /// # Arguments
    ///
    /// * `start` - Optional starting virtual offset to seek to. Throws an error if it is not
    /// a valid virtual offset.
    ///
    /// * `end` - Read until the virtual offset is less than `end`
    pub fn iter_chunk(&mut self, start: Option<i64>, end: Option<i64>) -> ChunkIterator<'_, Self> {
        if let Some(pos) = start {
            self.seek(pos)
                .expect("Failed to seek to the starting position");
        };

        ChunkIterator { reader: self, end }
    }

    /// Set the reference path for reading CRAM files.
    ///
    /// # Arguments
    ///
    /// * `path` - path to the FASTA reference
    pub fn set_reference<P: AsRef<Path>>(&mut self, path: P) -> Result<()> {
        unsafe { set_fai_filename(self.htsfile, path) }
    }
}

impl Read for Reader {
    /// Read the next BAM record into the given `Record`.
    /// Returns a true result if a record was read, or false if there are no more records.
    ///
    /// This method is useful if you want to read records as fast as possible as the
    /// `Record` can be reused. A more ergonomic approach is to use the [records](Reader::records)
    /// iterator.
    ///
    /// # Errors
    /// If there are any issues with reading the next record an error will be returned.
    ///
    /// # Examples
    ///
    /// ```
    /// use rust_htslib::bam::{Error, Read, Reader, Record};
    ///
    /// let mut bam = Reader::from_path(&"test/test.bam")?;
    /// let mut record = Record::new();
    ///
    /// // Print the TID of each record
    /// while bam.read(&mut record)? {
    ///    println!("TID: {}", record.tid())
    /// }
    /// # Ok::<(), Error>(())
    /// ```
    fn read(&mut self, record: &mut record::Record) -> Result<bool> {
        match unsafe {
            htslib::sam_read1(
                self.htsfile,
                self.header.inner_mut(),
                record.inner_ptr_mut(),
            )
        } {
            -1 => Ok(false),
            -2 => Err(Error::TruncatedRecord),
            -4 => Err(Error::InvalidRecord),
            _ => Ok(true),
        }
    }

    /// Iterator over the records of the fetched region.
    /// Note that, while being convenient, this is less efficient than pre-allocating a
    /// `Record` and reading into it with the `read` method, since every iteration involves
    /// the allocation of a new `Record`.
    fn records(&mut self) -> Records<'_, Self> {
        Records { reader: self }
    }

    fn pileup(&mut self) -> pileup::Pileups<'_, Self> {
        let _self = self as *const Self;
        let itr = unsafe {
            htslib::bam_plp_init(
                Some(Reader::pileup_read),
                _self as *mut ::std::os::raw::c_void,
            )
        };
        pileup::Pileups::new(self, itr)
    }

    fn htsfile(&self) -> *mut htslib::htsFile {
        self.htsfile
    }

    fn header(&self) -> &HeaderView {
        &self.header
    }

    fn header_mut(&mut self) -> &mut HeaderView {
        &mut self.header
    }
}

impl Drop for Reader {
    fn drop(&mut self) {
        unsafe {
            htslib::hts_close(self.htsfile);
        }
    }
}

#[derive(Debug)]
pub struct IndexedReader {
    htsfile: *mut htslib::htsFile,
    header: HeaderView,
    idx: *mut htslib::hts_idx_t,
    itr: Option<*mut htslib::hts_itr_t>,
}

unsafe impl Send for IndexedReader {}

impl IndexedReader {
    /// Create a new Reader from path.
    ///
    /// # Arguments
    ///
    /// * `path` - the path to open.
    pub fn from_path<P: AsRef<Path>>(path: P) -> Result<Self> {
        Self::new(&path_as_bytes(path, true)?)
    }

    pub fn from_path_and_index<P: AsRef<Path>>(path: P, index_path: P) -> Result<Self> {
        Self::new_with_index_path(
            &path_as_bytes(path, true)?,
            &path_as_bytes(index_path, true)?,
        )
    }

    pub fn from_url(url: &Url) -> Result<Self> {
        Self::new(url.as_str().as_bytes())
    }

    /// Create a new Reader.
    ///
    /// # Arguments
    ///
    /// * `path` - the path. Use "-" for stdin.
    fn new(path: &[u8]) -> Result<Self> {
        let htsfile = hts_open(path, b"r")?;
        let header = unsafe { htslib::sam_hdr_read(htsfile) };
        let c_str = ffi::CString::new(path).unwrap();
        let idx = unsafe { htslib::sam_index_load(htsfile, c_str.as_ptr()) };
        if idx.is_null() {
            Err(Error::InvalidIndex {
                target: str::from_utf8(path).unwrap().to_owned(),
            })
        } else {
            Ok(IndexedReader {
                htsfile,
                header: HeaderView::new(header),
                idx,
                itr: None,
            })
        }
    }
    /// Create a new Reader.
    ///
    /// # Arguments
    ///
    /// * `path` - the path. Use "-" for stdin.
    /// * `index_path` - the index path to use
    fn new_with_index_path(path: &[u8], index_path: &[u8]) -> Result<Self> {
        let htsfile = hts_open(path, b"r")?;
        let header = unsafe { htslib::sam_hdr_read(htsfile) };
        let c_str_path = ffi::CString::new(path).unwrap();
        let c_str_index_path = ffi::CString::new(index_path).unwrap();
        let idx = unsafe {
            htslib::sam_index_load2(htsfile, c_str_path.as_ptr(), c_str_index_path.as_ptr())
        };
        if idx.is_null() {
            Err(Error::InvalidIndex {
                target: str::from_utf8(path).unwrap().to_owned(),
            })
        } else {
            Ok(IndexedReader {
                htsfile,
                header: HeaderView::new(header),
                idx,
                itr: None,
            })
        }
    }

    pub fn fetch(&mut self, tid: u32, beg: u32, end: u32) -> Result<()> {
        if let Some(itr) = self.itr {
            unsafe { htslib::hts_itr_destroy(itr) }
        }
        let itr = unsafe { htslib::sam_itr_queryi(self.idx, tid as i32, beg as i64, end as i64) };
        if itr.is_null() {
            self.itr = None;
            Err(Error::Fetch)
        } else {
            self.itr = Some(itr);
            Ok(())
        }
    }
    /// Fetch reads from a region using a samtools region string.
    /// Region strings are of the format b"chr1:1-1000".
    ///
    /// # Arguments
    ///
    /// * `region` - A binary string
    pub fn fetch_str(&mut self, region: &[u8]) -> Result<()> {
        if let Some(itr) = self.itr {
            unsafe { htslib::hts_itr_destroy(itr) }
        }
        let rstr = ffi::CString::new(region).unwrap();
        let rptr = rstr.as_ptr();
        let itr = unsafe { htslib::sam_itr_querys(self.idx, self.header.inner_mut(), rptr) };
        if itr.is_null() {
            self.itr = None;
            Err(Error::Fetch)
        } else {
            self.itr = Some(itr);
            Ok(())
        }
    }

    extern "C" fn pileup_read(
        data: *mut ::std::os::raw::c_void,
        record: *mut htslib::bam1_t,
    ) -> i32 {
        let _self = unsafe { (data as *mut Self).as_mut().unwrap() };
        match _self.itr {
            Some(itr) => itr_next(_self.htsfile, itr, record), // read fetched region
            None => unsafe { htslib::sam_read1(_self.htsfile, _self.header.inner_mut(), record) }, // ordinary reading
        }
    }

    /// Set the reference path for reading CRAM files.
    ///
    /// # Arguments
    ///
    /// * `path` - path to the FASTA reference
    pub fn set_reference<P: AsRef<Path>>(&mut self, path: P) -> Result<()> {
        unsafe { set_fai_filename(self.htsfile, path) }
    }
}

impl Read for IndexedReader {
    fn read(&mut self, record: &mut record::Record) -> Result<bool> {
        match self.itr {
            Some(itr) => {
                match itr_next(self.htsfile, itr, &mut record.inner as *mut htslib::bam1_t) {
                    -1 => Ok(false),
                    -2 => Err(Error::TruncatedRecord),
                    -4 => Err(Error::InvalidRecord),
                    _ => Ok(true),
                }
            }
            None => Ok(false),
        }
    }

    /// Iterator over the records of the fetched region.
    /// Note that, while being convenient, this is less efficient than pre-allocating a
    /// `Record` and reading into it with the `read` method, since every iteration involves
    /// the allocation of a new `Record`.
    fn records(&mut self) -> Records<'_, Self> {
        Records { reader: self }
    }

    fn pileup(&mut self) -> pileup::Pileups<'_, Self> {
        let _self = self as *const Self;
        let itr = unsafe {
            htslib::bam_plp_init(
                Some(IndexedReader::pileup_read),
                _self as *mut ::std::os::raw::c_void,
            )
        };
        pileup::Pileups::new(self, itr)
    }

    fn htsfile(&self) -> *mut htslib::htsFile {
        self.htsfile
    }

    fn header(&self) -> &HeaderView {
        &self.header
    }

    fn header_mut(&mut self) -> &mut HeaderView {
        &mut self.header
    }
}

impl Drop for IndexedReader {
    fn drop(&mut self) {
        unsafe {
            if self.itr.is_some() {
                htslib::hts_itr_destroy(self.itr.unwrap());
            }
            htslib::hts_idx_destroy(self.idx);
            htslib::hts_close(self.htsfile);
        }
    }
}

#[derive(Debug, Clone, Copy)]
pub enum Format {
    SAM,
    BAM,
    CRAM,
}

impl Format {
    fn write_mode(self) -> &'static [u8] {
        match self {
            Format::SAM => b"w",
            Format::BAM => b"wb",
            Format::CRAM => b"wc",
        }
    }
}

/// A BAM writer.
#[derive(Debug)]
pub struct Writer {
    f: *mut htslib::htsFile,
    header: HeaderView,
}

unsafe impl Send for Writer {}

impl Writer {
    /// Create a new SAM/BAM/CRAM file.
    ///
    /// # Arguments
    ///
    /// * `path` - the path.
    /// * `header` - header definition to use
    /// * `format` - the format to use (SAM/BAM/CRAM)
    pub fn from_path<P: AsRef<Path>>(
        path: P,
        header: &header::Header,
        format: Format,
    ) -> Result<Self> {
        Self::new(&path_as_bytes(path, false)?, format.write_mode(), header)
    }

    /// Create a new SAM/BAM/CRAM file at STDOUT.
    ///
    /// # Arguments
    ///
    /// * `header` - header definition to use
    /// * `format` - the format to use (SAM/BAM/CRAM)
    pub fn from_stdout(header: &header::Header, format: Format) -> Result<Self> {
        Self::new(b"-", format.write_mode(), header)
    }

    /// Create a new SAM/BAM/CRAM file.
    ///
    /// # Arguments
    ///
    /// * `path` - the path. Use "-" for stdout.
    /// * `mode` - write mode, refer to htslib::hts_open()
    /// * `header` - header definition to use
    fn new(path: &[u8], mode: &[u8], header: &header::Header) -> Result<Self> {
        let f = hts_open(path, mode)?;

        // sam_hdr_parse does not populate the text and l_text fields of the header_record.
        // This causes non-SQ headers to be dropped in the output BAM file.
        // To avoid this, we copy the full header to a new C-string that is allocated with malloc,
        // and set this into header_record manually.
        let header_record = unsafe {
            let mut header_string = header.to_bytes();
            if !header_string.is_empty() && header_string[header_string.len() - 1] != b'\n' {
                header_string.push(b'\n');
            }
            let l_text = header_string.len();
            let text = ::libc::malloc(l_text + 1);
            libc::memset(text, 0, l_text + 1);
            libc::memcpy(
                text,
                header_string.as_ptr() as *const ::libc::c_void,
                header_string.len(),
            );

            //println!("{}", str::from_utf8(&header_string).unwrap());
            let rec = htslib::sam_hdr_parse(
                ((l_text + 1) as usize).try_into().unwrap(),
                text as *const i8,
            );

            (*rec).text = text as *mut i8;
            (*rec).l_text = l_text as usize;
            rec
        };

        unsafe {
            htslib::sam_hdr_write(f, header_record);
        }

        Ok(Writer {
            f,
            header: HeaderView::new(header_record),
        })
    }

    /// Activate multi-threaded BAM write support in htslib. This should permit faster
    /// writing of large BAM files.
    ///
    /// # Arguments
    ///
    /// * `n_threads` - number of extra background writer threads to use, must be `> 0`.
    pub fn set_threads(&mut self, n_threads: usize) -> Result<()> {
        unsafe { set_threads(self.f, n_threads) }
    }

    /// Write record to BAM.
    ///
    /// # Arguments
    ///
    /// * `record` - the record to write
    pub fn write(&mut self, record: &record::Record) -> Result<()> {
        if unsafe { htslib::sam_write1(self.f, self.header.inner(), record.inner_ptr()) } == -1 {
            Err(Error::Write)
        } else {
            Ok(())
        }
    }

    /// Return the header.
    pub fn header(&self) -> &HeaderView {
        &self.header
    }

    /// Set the reference path for reading CRAM files.
    ///
    /// # Arguments
    ///
    /// * `path` - path to the FASTA reference
    pub fn set_reference<P: AsRef<Path>>(&mut self, path: P) -> Result<()> {
        unsafe { set_fai_filename(self.f, path) }
    }

    /// Set the compression level for writing BAM/CRAM files.
    ///
    /// # Arguments
    ///
    /// * `compression_level` - `CompressionLevel` enum variant
    pub fn set_compression_level(&mut self, compression_level: CompressionLevel) -> Result<()> {
        let level = compression_level.convert()?;
        match unsafe {
            htslib::hts_set_opt(
                self.f,
                htslib::hts_fmt_option_HTS_OPT_COMPRESSION_LEVEL,
                level,
            )
        } {
            0 => Ok(()),
            _ => Err(Error::InvalidCompressionLevel { level }),
        }
    }
}

/// Compression levels in BAM/CRAM files
///
/// * Uncompressed: No compression, zlib level 0
/// * Fastest: Lowest compression level, zlib level 1
/// * Maxium: Highest compression level, zlib level 9
/// * Level(i): Custom compression level in the range [0, 9]
#[derive(Debug, Clone, Copy)]
pub enum CompressionLevel {
    Uncompressed,
    Fastest,
    Maximum,
    Level(u32),
}

impl CompressionLevel {
    // Convert and check the variants of the `CompressionLevel` enum to a numeric level
    fn convert(self) -> Result<u32> {
        match self {
            CompressionLevel::Uncompressed => Ok(0),
            CompressionLevel::Fastest => Ok(1),
            CompressionLevel::Maximum => Ok(9),
            CompressionLevel::Level(i @ 0..=9) => Ok(i),
            CompressionLevel::Level(i) => Err(Error::InvalidCompressionLevel { level: i }),
        }
    }
}

impl Drop for Writer {
    fn drop(&mut self) {
        unsafe {
            htslib::hts_close(self.f);
        }
    }
}

/// Iterator over the records of a BAM.
#[derive(Debug)]
pub struct Records<'a, R: Read> {
    reader: &'a mut R,
}

impl<'a, R: Read> Iterator for Records<'a, R> {
    type Item = Result<record::Record>;

    fn next(&mut self) -> Option<Result<record::Record>> {
        let mut record = record::Record::new();
        match self.reader.read(&mut record) {
            Ok(false) => None,
            Ok(true) => Some(Ok(record)),
            Err(err) => Some(Err(err)),
        }
    }
}

/// Iterator over the records of a BAM until the virtual offset is less than `end`
pub struct ChunkIterator<'a, R: Read> {
    reader: &'a mut R,
    end: Option<i64>,
}

impl<'a, R: Read> Iterator for ChunkIterator<'a, R> {
    type Item = Result<record::Record>;
    fn next(&mut self) -> Option<Result<record::Record>> {
        if let Some(pos) = self.end {
            if self.reader.tell() >= pos {
                return None;
            }
        }
        let mut record = record::Record::new();
        match self.reader.read(&mut record) {
            Ok(false) => None,
            Ok(true) => Some(Ok(record)),
            Err(err) => Some(Err(err)),
        }
    }
}

/// Wrapper for opening a BAM file.
fn hts_open(path: &[u8], mode: &[u8]) -> Result<*mut htslib::htsFile> {
    let cpath = ffi::CString::new(path).unwrap();
    let path = str::from_utf8(path).unwrap();
    let c_str = ffi::CString::new(mode).unwrap();
    let ret = unsafe { htslib::hts_open(cpath.as_ptr(), c_str.as_ptr()) };
    if ret.is_null() {
        Err(Error::Open {
            target: path.to_owned(),
        })
    } else {
        if !mode.contains(&b'w') {
            unsafe {
                // Comparison against 'htsFormatCategory_sequence_data' doesn't handle text files correctly
                // hence the explicit checks against all supported exact formats
                if (*ret).format.format != htslib::htsExactFormat_bam
                    && (*ret).format.format != htslib::htsExactFormat_cram
                {
                    return Err(Error::Open {
                        target: path.to_owned(),
                    });
                }
            }
        }
        Ok(ret)
    }
}

/// Wrapper for iterating an indexed BAM file.
fn itr_next(
    htsfile: *mut htslib::htsFile,
    itr: *mut htslib::hts_itr_t,
    record: *mut htslib::bam1_t,
) -> i32 {
    unsafe {
        htslib::hts_itr_next(
            (*htsfile).fp.bgzf,
            itr,
            record as *mut ::std::os::raw::c_void,
            htsfile as *mut ::std::os::raw::c_void,
        )
    }
}

#[derive(Debug)]
pub struct HeaderView {
    inner: *mut htslib::bam_hdr_t,
    owned: bool,
}

impl HeaderView {
    /// Create a new HeaderView from a pre-populated Header object
    pub fn from_header(header: &Header) -> Self {
        let mut header_string = header.to_bytes();
        if !header_string.is_empty() && header_string[header_string.len() - 1] != b'\n' {
            header_string.push(b'\n');
        }
        Self::from_bytes(&header_string)
    }

    /// Create a new HeaderView from bytes
    pub fn from_bytes(header_string: &[u8]) -> Self {
        let header_record = unsafe {
            let l_text = header_string.len();
            let text = ::libc::malloc(l_text + 1);
            ::libc::memset(text, 0, l_text + 1);
            ::libc::memcpy(
                text,
                header_string.as_ptr() as *const ::libc::c_void,
                header_string.len(),
            );

            let rec = htslib::sam_hdr_parse((l_text + 1) as usize, text as *const i8);
            (*rec).text = text as *mut i8;
            (*rec).l_text = l_text as usize;
            rec
        };

        HeaderView::new(header_record)
    }

    /// Create a new HeaderView from the underlying Htslib type, and own it.
    pub fn new(inner: *mut htslib::bam_hdr_t) -> Self {
        HeaderView { inner, owned: true }
    }

    #[inline]
<<<<<<< HEAD
    pub fn inner(&self) -> htslib::bam_hdr_t {
        unsafe { *self.inner }
=======
    pub fn inner(&self) -> &htslib::bam_hdr_t {
        unsafe { self.inner.as_ref().unwrap() }
>>>>>>> 0ba0f088
    }

    #[inline]
    // Pointer to inner bam_hdr_t struct
    pub fn inner_ptr(&self) -> *const htslib::bam_hdr_t {
        self.inner
    }

    #[inline]
    pub fn inner_mut(&mut self) -> &mut htslib::bam_hdr_t {
        unsafe { self.inner.as_mut().unwrap() }
    }

    #[inline]
    // Mutable pointer to bam_hdr_t struct
    pub fn inner_ptr_mut(&mut self) -> *mut htslib::bam_hdr_t {
        self.inner
    }

    pub fn tid(&self, name: &[u8]) -> Option<u32> {
        let c_str = ffi::CString::new(name).expect("Expected valid name.");
        let tid = unsafe { htslib::sam_hdr_name2tid(self.inner, c_str.as_ptr()) };
        if tid < 0 {
            None
        } else {
            Some(tid as u32)
        }
    }

    pub fn target_count(&self) -> u32 {
        self.inner().n_targets as u32
    }

    pub fn target_names(&self) -> Vec<&[u8]> {
        let names = unsafe {
            slice::from_raw_parts(self.inner().target_name, self.target_count() as usize)
        };
        names
            .iter()
            .map(|name| unsafe { ffi::CStr::from_ptr(*name).to_bytes() })
            .collect()
    }

    pub fn target_len(&self, tid: u32) -> Option<u32> {
        let inner = unsafe { *self.inner };
        if (tid as i32) < inner.n_targets {
            let l: &[u32] =
                unsafe { slice::from_raw_parts(inner.target_len, inner.n_targets as usize) };
            Some(l[tid as usize])
        } else {
            None
        }
    }

    /// Retrieve the textual SAM header as bytes
    pub fn as_bytes(&self) -> &[u8] {
        unsafe { ffi::CStr::from_ptr((*self.inner).text).to_bytes() }
    }
}

impl Clone for HeaderView {
    fn clone(&self) -> Self {
        HeaderView {
            inner: unsafe { htslib::sam_hdr_dup(self.inner) },
            owned: true,
        }
    }
}

impl Drop for HeaderView {
    fn drop(&mut self) {
        if self.owned {
            unsafe {
                htslib::sam_hdr_destroy(self.inner);
            }
        }
    }
}

#[cfg(test)]
mod tests {
    use super::header::HeaderRecord;
    use super::record::{Aux, Cigar, CigarString};
    use super::*;
    use std::collections::HashMap;
    use std::fs;
    use std::path::Path;
    use std::str;
    use tempdir;

    fn gold() -> (
        [&'static [u8]; 6],
        [u16; 6],
        [&'static [u8]; 6],
        [&'static [u8]; 6],
        [CigarString; 6],
    ) {
        let names = [
            &b"I"[..],
            &b"II.14978392"[..],
            &b"III"[..],
            &b"IV"[..],
            &b"V"[..],
            &b"VI"[..],
        ];
        let flags = [16u16, 16u16, 16u16, 16u16, 16u16, 2048u16];
        let seqs = [
            &b"CCTAGCCCTAACCCTAACCCTAACCCTAGCCTAAGCCTAAGCCTAAGCCTAAGCCTAAGCCTAAGCCTAAGCCTAAGCC\
TAAGCCTAAGCCTAAGCCTAA"[..],
            &b"CCTAGCCCTAACCCTAACCCTAACCCTAGCCTAAGCCTAAGCCTAAGCCTAAGCCTAAGCCTAAGCCTAAGCCTAAGCC\
TAAGCCTAAGCCTAAGCCTAA"[..],
            &b"CCTAGCCCTAACCCTAACCCTAACCCTAGCCTAAGCCTAAGCCTAAGCCTAAGCCTAAGCCTAAGCCTAAGCCTAAGCC\
TAAGCCTAAGCCTAAGCCTAA"[..],
            &b"CCTAGCCCTAACCCTAACCCTAACCCTAGCCTAAGCCTAAGCCTAAGCCTAAGCCTAAGCCTAAGCCTAAGCCTAAGCC\
TAAGCCTAAGCCTAAGCCTAA"[..],
            &b"CCTAGCCCTAACCCTAACCCTAACCCTAGCCTAAGCCTAAGCCTAAGCCTAAGCCTAAGCCTAAGCCTAAGCCTAAGCC\
TAAGCCTAAGCCTAAGCCTAA"[..],
            &b"ACTAAGCCTAAGCCTAAGCCTAAGCCAATTATCGATTTCTGAAAAAATTATCGAATTTTCTAGAAATTTTGCAAATTTT\
TTCATAAAATTATCGATTTTA"[..],
        ];
        let quals = [
            &b"#############################@B?8B?BA@@DDBCDDCBC@CDCDCCCCCCCCCCCCCCCCCCCCCCCCCCCC\
CCCCCCCCCCCCCCCCCCC"[..],
            &b"#############################@B?8B?BA@@DDBCDDCBC@CDCDCCCCCCCCCCCCCCCCCCCCCCCCCCCC\
CCCCCCCCCCCCCCCCCCC"[..],
            &b"#############################@B?8B?BA@@DDBCDDCBC@CDCDCCCCCCCCCCCCCCCCCCCCCCCCCCCC\
CCCCCCCCCCCCCCCCCCC"[..],
            &b"#############################@B?8B?BA@@DDBCDDCBC@CDCDCCCCCCCCCCCCCCCCCCCCCCCCCCCC\
CCCCCCCCCCCCCCCCCCC"[..],
            &b"#############################@B?8B?BA@@DDBCDDCBC@CDCDCCCCCCCCCCCCCCCCCCCCCCCCCCCC\
CCCCCCCCCCCCCCCCCCC"[..],
            &b"#############################@B?8B?BA@@DDBCDDCBC@CDCDCCCCCCCCCCCCCCCCCCCCCCCCCCCC\
CCCCCCCCCCCCCCCCCCC"[..],
        ];
        let cigars = [
            CigarString(vec![Cigar::Match(27), Cigar::Del(1), Cigar::Match(73)]),
            CigarString(vec![Cigar::Match(27), Cigar::Del(1), Cigar::Match(73)]),
            CigarString(vec![Cigar::Match(27), Cigar::Del(1), Cigar::Match(73)]),
            CigarString(vec![Cigar::Match(27), Cigar::Del(1), Cigar::Match(73)]),
            CigarString(vec![Cigar::Match(27), Cigar::Del(1), Cigar::Match(73)]),
            CigarString(vec![Cigar::Match(27), Cigar::Del(100000), Cigar::Match(73)]),
        ];
        (names, flags, seqs, quals, cigars)
    }

    fn compare_inner_bam_cram_records(cram_records: &Vec<Record>, bam_records: &Vec<Record>) {
        // Selectively compares bam1_t struct fields from BAM and CRAM
        for (c1, b1) in cram_records.iter().zip(bam_records.iter()) {
            // CRAM vs BAM l_data is off by 3, see: https://github.com/rust-bio/rust-htslib/pull/184#issuecomment-590133544
            assert_ne!(c1.inner().l_data, b1.inner().l_data);
            // The rest of the fields should be identical:
            assert_eq!(c1.cigar(), b1.cigar());
            assert_eq!(c1.inner().core.pos, b1.inner().core.pos);
            assert_eq!(c1.inner().core.mpos, b1.inner().core.mpos);
            assert_eq!(c1.inner().core.mtid, b1.inner().core.mtid);
            assert_eq!(c1.inner().core.tid, b1.inner().core.tid);
            assert_eq!(c1.inner().core.bin, b1.inner().core.bin);
            assert_eq!(c1.inner().core.qual, b1.inner().core.qual);
            assert_eq!(c1.inner().core.l_extranul, b1.inner().core.l_extranul);
            assert_eq!(c1.inner().core.flag, b1.inner().core.flag);
            assert_eq!(c1.inner().core.l_qname, b1.inner().core.l_qname);
            assert_eq!(c1.inner().core.n_cigar, b1.inner().core.n_cigar);
            assert_eq!(c1.inner().core.l_qseq, b1.inner().core.l_qseq);
            assert_eq!(c1.inner().core.isize, b1.inner().core.isize);
            //... except m_data
        }
    }

    #[test]
    fn test_read() {
        let (names, flags, seqs, quals, cigars) = gold();
        let mut bam = Reader::from_path(&Path::new("test/test.bam")).expect("Error opening file.");
        let del_len = [1, 1, 1, 1, 1, 100000];

        for (i, record) in bam.records().enumerate() {
            let rec = record.expect("Expected valid record");
            println!("{}", str::from_utf8(rec.qname()).ok().unwrap());
            assert_eq!(rec.qname(), names[i]);
            assert_eq!(rec.flags(), flags[i]);
            assert_eq!(rec.seq().as_bytes(), seqs[i]);

            let cigar = rec.cigar();
            assert_eq!(*cigar, cigars[i]);

            let end_pos = cigar.end_pos();
            assert_eq!(end_pos, rec.pos() + 100 + del_len[i]);
            assert_eq!(
                cigar
                    .read_pos(end_pos as u32 - 10, false, false)
                    .unwrap()
                    .unwrap(),
                90
            );
            assert_eq!(
                cigar
                    .read_pos(rec.pos() as u32 + 20, false, false)
                    .unwrap()
                    .unwrap(),
                20
            );
            assert_eq!(cigar.read_pos(4000000, false, false).unwrap(), None);
            // fix qual offset
            let qual: Vec<u8> = quals[i].iter().map(|&q| q - 33).collect();
            assert_eq!(rec.qual(), &qual[..]);
        }
    }

    #[test]
    fn test_seek() {
        let mut bam = Reader::from_path(&Path::new("test/test.bam"))
            .ok()
            .expect("Error opening file.");

        let mut names_by_voffset = HashMap::new();

        let mut offset = bam.tell();
        let mut rec = Record::new();
        loop {
            if !bam.read(&mut rec).expect("error reading bam") {
                break;
            }
            let qname = str::from_utf8(rec.qname()).unwrap().to_string();
            println!("{} {}", offset, qname);
            names_by_voffset.insert(offset, qname);
            offset = bam.tell();
        }

        for (offset, qname) in names_by_voffset.iter() {
            println!("{} {}", offset, qname);
            bam.seek(*offset).unwrap();
            bam.read(&mut rec).unwrap();
            let rec_qname = str::from_utf8(rec.qname()).ok().unwrap().to_string();
            assert_eq!(qname, &rec_qname);
        }
    }

    #[test]
    fn test_read_sam_header() {
        let bam = Reader::from_path(&"test/test.bam")
            .ok()
            .expect("Error opening file.");

        let true_header = "@SQ\tSN:CHROMOSOME_I\tLN:15072423\n@SQ\tSN:CHROMOSOME_II\tLN:15279345\
             \n@SQ\tSN:CHROMOSOME_III\tLN:13783700\n@SQ\tSN:CHROMOSOME_IV\tLN:17493793\n@SQ\t\
             SN:CHROMOSOME_V\tLN:20924149\n"
            .to_string();
        let header_text = String::from_utf8(bam.header.as_bytes().to_owned()).unwrap();
        assert_eq!(header_text, true_header);
    }

    fn _test_read_indexed_common(mut bam: IndexedReader) {
        let (names, flags, seqs, quals, cigars) = gold();
        let sq_1 = b"CHROMOSOME_I";
        let sq_2 = b"CHROMOSOME_II";
        let tid_1 = bam.header.tid(sq_1).expect("Expected tid.");
        let tid_2 = bam.header.tid(sq_2).expect("Expected tid.");
        assert!(bam.header.target_len(tid_1).expect("Expected target len.") == 15072423);

        // fetch to position containing reads
        bam.fetch(tid_1, 0, 2)
            .ok()
            .expect("Expected successful fetch.");
        assert!(bam.records().count() == 6);

        // compare reads
        bam.fetch(tid_1, 0, 2)
            .ok()
            .expect("Expected successful fetch.");
        for (i, record) in bam.records().enumerate() {
            let rec = record.expect("Expected valid record");

            println!("{}", str::from_utf8(rec.qname()).ok().unwrap());
            assert_eq!(rec.qname(), names[i]);
            assert_eq!(rec.flags(), flags[i]);
            assert_eq!(rec.seq().as_bytes(), seqs[i]);
            assert_eq!(*rec.cigar(), cigars[i]);
            // fix qual offset
            let qual: Vec<u8> = quals[i].iter().map(|&q| q - 33).collect();
            assert_eq!(rec.qual(), &qual[..]);
            assert_eq!(rec.aux(b"NotAvailableAux"), None);
        }

        // fetch to empty position
        bam.fetch(tid_2, 1, 1).expect("Expected successful fetch.");
        assert!(bam.records().count() == 0);

        // repeat with byte-string based fetch

        // fetch to position containing reads
        bam.fetch_str(format!("{}:{}-{}", str::from_utf8(sq_1).unwrap(), 0, 2).as_bytes())
            .ok()
            .expect("Expected successful fetch.");
        assert!(bam.records().count() == 6);

        // compare reads
        bam.fetch_str(format!("{}:{}-{}", str::from_utf8(sq_1).unwrap(), 0, 2).as_bytes())
            .ok()
            .expect("Expected successful fetch.");
        for (i, record) in bam.records().enumerate() {
            let rec = record.expect("Expected valid record");

            println!("{}", str::from_utf8(rec.qname()).ok().unwrap());
            assert_eq!(rec.qname(), names[i]);
            assert_eq!(rec.flags(), flags[i]);
            assert_eq!(rec.seq().as_bytes(), seqs[i]);
            assert_eq!(*rec.cigar(), cigars[i]);
            // fix qual offset
            let qual: Vec<u8> = quals[i].iter().map(|&q| q - 33).collect();
            assert_eq!(rec.qual(), &qual[..]);
            assert_eq!(rec.aux(b"NotAvailableAux"), None);
        }

        // fetch to empty position
        bam.fetch_str(format!("{}:{}-{}", str::from_utf8(sq_2).unwrap(), 1, 1).as_bytes())
            .expect("Expected successful fetch.");
        assert!(bam.records().count() == 0);
    }

    #[test]
    fn test_read_indexed() {
        let bam = IndexedReader::from_path(&"test/test.bam")
            .ok()
            .expect("Expected valid index.");
        _test_read_indexed_common(bam);
    }
    #[test]
    fn test_read_indexed_different_index_name() {
        let bam = IndexedReader::from_path_and_index(
            &"test/test_different_index_name.bam",
            &"test/test.bam.bai",
        )
        .ok()
        .expect("Expected valid index.");
        _test_read_indexed_common(bam);
    }

    #[test]
    fn test_set_record() {
        let (names, _, seqs, quals, cigars) = gold();

        let mut rec = record::Record::new();
        rec.set_reverse();
        rec.set(names[0], Some(&cigars[0]), seqs[0], quals[0]);
        // note: this segfaults if you push_aux() before set()
        //       because set() obliterates aux
        rec.push_aux(b"NM", &Aux::Integer(15));

        assert_eq!(rec.qname(), names[0]);
        assert_eq!(*rec.cigar(), cigars[0]);
        assert_eq!(rec.seq().as_bytes(), seqs[0]);
        assert_eq!(rec.qual(), quals[0]);
        assert!(rec.is_reverse());
        assert_eq!(rec.aux(b"NM").unwrap(), Aux::Integer(15));
    }

    #[test]
    fn test_set_repeated() {
        let mut rec = Record::new();
        rec.set(
            b"123",
            Some(&CigarString(vec![Cigar::Match(3)])),
            b"AAA",
            b"III",
        );
        rec.push_aux(b"AS", &Aux::Integer(12345));
        assert_eq!(rec.qname(), b"123");
        assert_eq!(rec.seq().as_bytes(), b"AAA");
        assert_eq!(rec.qual(), b"III");
        assert_eq!(rec.aux(b"AS").unwrap(), Aux::Integer(12345));

        rec.set(
            b"1234",
            Some(&CigarString(vec![Cigar::SoftClip(1), Cigar::Match(3)])),
            b"AAAA",
            b"IIII",
        );
        assert_eq!(rec.qname(), b"1234");
        assert_eq!(rec.seq().as_bytes(), b"AAAA");
        assert_eq!(rec.qual(), b"IIII");
        assert_eq!(rec.aux(b"AS").unwrap(), Aux::Integer(12345));

        rec.set(
            b"12",
            Some(&CigarString(vec![Cigar::Match(2)])),
            b"AA",
            b"II",
        );
        assert_eq!(rec.qname(), b"12");
        assert_eq!(rec.seq().as_bytes(), b"AA");
        assert_eq!(rec.qual(), b"II");
        assert_eq!(rec.aux(b"AS").unwrap(), Aux::Integer(12345));
    }

    #[test]
    fn test_set_qname() {
        let (names, _, seqs, quals, cigars) = gold();

        assert!(names[0] != names[1]);

        for i in 0..names.len() {
            let mut rec = record::Record::new();
            rec.set(names[i], Some(&cigars[i]), seqs[i], quals[i]);
            rec.push_aux(b"NM", &Aux::Integer(15));

            assert_eq!(rec.qname(), names[i]);
            assert_eq!(*rec.cigar(), cigars[i]);
            assert_eq!(rec.seq().as_bytes(), seqs[i]);
            assert_eq!(rec.qual(), quals[i]);
            assert_eq!(rec.aux(b"NM").unwrap(), Aux::Integer(15));

            // Equal length qname
            assert!(rec.qname()[0] != 'X' as u8);
            rec.set_qname(b"X");
            assert_eq!(rec.qname(), b"X");

            // Longer qname
            let mut longer_name = names[i].to_owned().clone();
            let extension = b"BuffaloBUffaloBUFFaloBUFFAloBUFFALoBUFFALO";
            longer_name.extend(extension.iter());
            rec.set_qname(&longer_name);

            assert_eq!(rec.qname(), longer_name.as_slice());
            assert_eq!(*rec.cigar(), cigars[i]);
            assert_eq!(rec.seq().as_bytes(), seqs[i]);
            assert_eq!(rec.qual(), quals[i]);
            assert_eq!(rec.aux(b"NM").unwrap(), Aux::Integer(15));

            // Shorter qname
            let shorter_name = b"42";
            rec.set_qname(shorter_name);

            assert_eq!(rec.qname(), shorter_name);
            assert_eq!(*rec.cigar(), cigars[i]);
            assert_eq!(rec.seq().as_bytes(), seqs[i]);
            assert_eq!(rec.qual(), quals[i]);
            assert_eq!(rec.aux(b"NM").unwrap(), Aux::Integer(15));

            // Zero-length qname
            rec.set_qname(b"");

            assert_eq!(rec.qname(), b"");
            assert_eq!(*rec.cigar(), cigars[i]);
            assert_eq!(rec.seq().as_bytes(), seqs[i]);
            assert_eq!(rec.qual(), quals[i]);
            assert_eq!(rec.aux(b"NM").unwrap(), Aux::Integer(15));
        }
    }

    #[test]
    fn test_set_qname2() {
        let mut _header = Header::new();
        _header.push_record(
            HeaderRecord::new(b"SQ")
                .push_tag(b"SN", &"1")
                .push_tag(b"LN", &10000000),
        );
        let mut header = HeaderView::from_header(&_header);

        let line =
            b"blah1	0	1	1	255	1M	*	0	0	A	F	CB:Z:AAAA-1	UR:Z:AAAA	UB:Z:AAAA	GX:Z:G1	xf:i:1	fx:Z:G1\tli:i:0\ttf:Z:cC";

        let mut rec = Record::from_sam(&mut header, line).unwrap();
        assert_eq!(rec.qname(), b"blah1");
        rec.set_qname(b"r0");
        assert_eq!(rec.qname(), b"r0");
    }

    #[test]
    fn test_remove_aux() {
        let mut bam = Reader::from_path(&Path::new("test/test.bam"))
            .ok()
            .expect("Error opening file.");

        for record in bam.records() {
            let mut rec = record.expect("Expected valid record");

            if rec.aux(b"XS").is_some() {
                rec.remove_aux(b"XS");
            }

            if rec.aux(b"YT").is_some() {
                rec.remove_aux(b"YT");
            }

            rec.remove_aux(b"ab");

            assert_eq!(rec.aux(b"XS"), None);
            assert_eq!(rec.aux(b"YT"), None);
        }
    }

    #[test]
    fn test_write() {
        let (names, _, seqs, quals, cigars) = gold();

        let tmp = tempdir::TempDir::new("rust-htslib")
            .ok()
            .expect("Cannot create temp dir");
        let bampath = tmp.path().join("test.bam");
        println!("{:?}", bampath);
        {
            let mut bam = Writer::from_path(
                &bampath,
                Header::new().push_record(
                    HeaderRecord::new(b"SQ")
                        .push_tag(b"SN", &"chr1")
                        .push_tag(b"LN", &15072423),
                ),
                Format::BAM,
            )
            .ok()
            .expect("Error opening file.");

            for i in 0..names.len() {
                let mut rec = record::Record::new();
                rec.set(names[i], Some(&cigars[i]), seqs[i], quals[i]);
                rec.push_aux(b"NM", &Aux::Integer(15));

                bam.write(&mut rec).expect("Failed to write record.");
            }
        }

        {
            let mut bam = Reader::from_path(&bampath)
                .ok()
                .expect("Error opening file.");

            for i in 0..names.len() {
                let mut rec = record::Record::new();
                bam.read(&mut rec).expect("Failed to read record.");

                assert_eq!(rec.qname(), names[i]);
                assert_eq!(*rec.cigar(), cigars[i]);
                assert_eq!(rec.seq().as_bytes(), seqs[i]);
                assert_eq!(rec.qual(), quals[i]);
                assert_eq!(rec.aux(b"NM").unwrap(), Aux::Integer(15));
            }
        }

        tmp.close().expect("Failed to delete temp dir");
    }

    #[test]
    fn test_write_threaded() {
        let (names, _, seqs, quals, cigars) = gold();

        let tmp = tempdir::TempDir::new("rust-htslib")
            .ok()
            .expect("Cannot create temp dir");
        let bampath = tmp.path().join("test.bam");
        println!("{:?}", bampath);
        {
            let mut bam = Writer::from_path(
                &bampath,
                Header::new().push_record(
                    HeaderRecord::new(b"SQ")
                        .push_tag(b"SN", &"chr1")
                        .push_tag(b"LN", &15072423),
                ),
                Format::BAM,
            )
            .ok()
            .expect("Error opening file.");
            bam.set_threads(4).unwrap();

            for i in 0..10000 {
                let mut rec = record::Record::new();
                let idx = i % names.len();
                rec.set(names[idx], Some(&cigars[idx]), seqs[idx], quals[idx]);
                rec.push_aux(b"NM", &Aux::Integer(15));
                rec.set_pos(i as i64);

                bam.write(&mut rec).expect("Failed to write record.");
            }
        }

        {
            let mut bam = Reader::from_path(&bampath)
                .ok()
                .expect("Error opening file.");

            for (i, _rec) in bam.records().enumerate() {
                let idx = i % names.len();

                let rec = _rec.expect("Failed to read record.");

                assert_eq!(rec.pos(), i as i64);
                assert_eq!(rec.qname(), names[idx]);
                assert_eq!(*rec.cigar(), cigars[idx]);
                assert_eq!(rec.seq().as_bytes(), seqs[idx]);
                assert_eq!(rec.qual(), quals[idx]);
                assert_eq!(rec.aux(b"NM").unwrap(), Aux::Integer(15));
            }
        }

        tmp.close().expect("Failed to delete temp dir");
    }

    #[test]
    fn test_copy_template() {
        // Verify that BAM headers are transmitted correctly when using an existing BAM as a
        // template for headers.

        let tmp = tempdir::TempDir::new("rust-htslib")
            .ok()
            .expect("Cannot create temp dir");
        let bampath = tmp.path().join("test.bam");
        println!("{:?}", bampath);

        let mut input_bam = Reader::from_path(&"test/test.bam")
            .ok()
            .expect("Error opening file.");

        {
            let mut bam = Writer::from_path(
                &bampath,
                &Header::from_template(&input_bam.header()),
                Format::BAM,
            )
            .ok()
            .expect("Error opening file.");

            for rec in input_bam.records() {
                bam.write(&rec.unwrap())
                    .ok()
                    .expect("Failed to write record.");
            }
        }

        {
            let copy_bam = Reader::from_path(&bampath)
                .ok()
                .expect("Error opening file.");

            // Verify that the header came across correctly
            assert_eq!(input_bam.header().as_bytes(), copy_bam.header().as_bytes());
        }

        tmp.close().expect("Failed to delete temp dir");
    }

    #[test]
    fn test_pileup() {
        let (_, _, seqs, quals, _) = gold();

        let mut bam = Reader::from_path(&"test/test.bam")
            .ok()
            .expect("Error opening file.");
        let pileups = bam.pileup();
        for pileup in pileups.take(26) {
            let _pileup = pileup.expect("Expected successful pileup.");
            let pos = _pileup.pos() as usize;
            assert_eq!(_pileup.depth(), 6);
            assert!(_pileup.tid() == 0);
            for (i, a) in _pileup.alignments().enumerate() {
                assert_eq!(a.indel(), pileup::Indel::None);
                let qpos = a.qpos().unwrap();
                assert_eq!(qpos, pos - 1);
                assert_eq!(a.record().seq()[qpos], seqs[i][qpos]);
                assert_eq!(a.record().qual()[qpos], quals[i][qpos] - 33);
            }
        }
    }

    #[test]
    fn test_idx_pileup() {
        let mut bam = IndexedReader::from_path(&"test/test.bam")
            .ok()
            .expect("Error opening file.");
        // read without fetch
        for pileup in bam.pileup() {
            pileup.unwrap();
        }
        // go back again
        let tid = bam.header().tid(b"CHROMOSOME_I").unwrap();
        bam.fetch(tid, 0, 5).unwrap();
        for p in bam.pileup() {
            println!("{}", p.unwrap().pos())
        }
    }

    #[test]
    fn parse_from_sam() {
        use std::fs::File;
        use std::io::Read;

        let bamfile = "./test/bam2sam_test.bam";
        let samfile = "./test/bam2sam_expected.sam";

        // Load BAM file:
        let mut rdr = Reader::from_path(bamfile).unwrap();
        let bam_recs: Vec<Record> = rdr.records().map(|v| v.unwrap()).collect();

        let mut sam = Vec::new();
        assert!(File::open(samfile).unwrap().read_to_end(&mut sam).is_ok());

        let sam_recs: Vec<Record> = sam
            .split(|x| *x == b'\n')
            .filter(|x| x.len() > 0 && x[0] != b'@')
            .map(|line| Record::from_sam(rdr.header_mut(), line).unwrap())
            .collect();

        for (b1, s1) in bam_recs.iter().zip(sam_recs.iter()) {
            assert!(b1 == s1);
        }
    }

    #[test]
    fn test_cigar_modes() {
        // test the cached and uncached ways of getting the cigar string.

        let (_, _, _, _, cigars) = gold();
        let mut bam = Reader::from_path(&Path::new("test/test.bam"))
            .ok()
            .expect("Error opening file.");

        for (i, record) in bam.records().enumerate() {
            let rec = record.expect("Expected valid record");

            let cigar = rec.cigar();
            assert_eq!(*cigar, cigars[i]);
        }

        for (i, record) in bam.records().enumerate() {
            let mut rec = record.expect("Expected valid record");
            rec.cache_cigar();

            let cigar = rec.cigar_cached().unwrap();
            assert_eq!(**cigar, cigars[i]);

            let cigar = rec.cigar();
            assert_eq!(*cigar, cigars[i]);
        }
    }

    #[test]
    fn test_read_cram() {
        let cram_path = "./test/test_cram.cram";
        let bam_path = "./test/test_cram.bam";
        let ref_path = "./test/test_cram.fa";

        // Load CRAM file, records
        let mut cram_reader = Reader::from_path(cram_path).unwrap();
        cram_reader.set_reference(ref_path).unwrap();
        let cram_records: Vec<Record> = cram_reader.records().map(|v| v.unwrap()).collect();

        // Load BAM file, records
        let mut bam_reader = Reader::from_path(bam_path).unwrap();
        let bam_records: Vec<Record> = bam_reader.records().map(|v| v.unwrap()).collect();

        compare_inner_bam_cram_records(&cram_records, &bam_records);
    }

    #[test]
    fn test_write_cram() {
        // BAM file, records
        let bam_path = "./test/test_cram.bam";
        let ref_path = "./test/test_cram.fa";
        let mut bam_reader = Reader::from_path(bam_path).unwrap();
        let bam_records: Vec<Record> = bam_reader.records().map(|v| v.unwrap()).collect();

        // New CRAM file
        let tmp = tempdir::TempDir::new("rust-htslib")
            .ok()
            .expect("Cannot create temp dir");
        let cram_path = tmp.path().join("test.cram");

        // Write BAM records to new CRAM file
        {
            let mut header = Header::new();
            header.push_record(
                HeaderRecord::new(b"HD")
                    .push_tag(b"VN", &"1.5")
                    .push_tag(b"SO", &"coordinate"),
            );
            header.push_record(
                HeaderRecord::new(b"SQ")
                    .push_tag(b"SN", &"chr1")
                    .push_tag(b"LN", &120)
                    .push_tag(b"M5", &"20a9a0fb770814e6c5e49946750f9724")
                    .push_tag(b"UR", &"test/test_cram.fa"),
            );
            header.push_record(
                HeaderRecord::new(b"SQ")
                    .push_tag(b"SN", &"chr2")
                    .push_tag(b"LN", &120)
                    .push_tag(b"M5", &"7a2006ccca94ea92b6dae5997e1b0d70")
                    .push_tag(b"UR", &"test/test_cram.fa"),
            );
            header.push_record(
                HeaderRecord::new(b"SQ")
                    .push_tag(b"SN", &"chr3")
                    .push_tag(b"LN", &120)
                    .push_tag(b"M5", &"a66b336bfe3ee8801c744c9545c87e24")
                    .push_tag(b"UR", &"test/test_cram.fa"),
            );

            let mut cram_writer = Writer::from_path(&cram_path, &header, Format::CRAM)
                .ok()
                .expect("Error opening CRAM file.");
            cram_writer.set_reference(ref_path).unwrap();

            // Write BAM records to CRAM file
            for rec in bam_records.iter() {
                cram_writer
                    .write(&rec)
                    .ok()
                    .expect("Faied to write record to CRAM.");
            }
        }

        // Compare written CRAM records with BAM records
        {
            // Load written CRAM file
            let mut cram_reader = Reader::from_path(cram_path).unwrap();
            cram_reader.set_reference(ref_path).unwrap();
            let cram_records: Vec<Record> = cram_reader.records().map(|v| v.unwrap()).collect();

            // Compare CRAM records to BAM records
            compare_inner_bam_cram_records(&cram_records, &bam_records);
        }

        tmp.close().expect("Failed to delete temp dir");
    }

    #[test]
    fn test_compression_level_conversion() {
        // predefined compression levels
        assert_eq!(CompressionLevel::Uncompressed.convert().unwrap(), 0);
        assert_eq!(CompressionLevel::Fastest.convert().unwrap(), 1);
        assert_eq!(CompressionLevel::Maximum.convert().unwrap(), 9);

        // numeric compression levels
        for level in 0..=9 {
            assert_eq!(CompressionLevel::Level(level).convert().unwrap(), level);
        }
        // invalid levels
        assert!(CompressionLevel::Level(10).convert().is_err());
    }

    #[test]
    fn test_write_compression() {
        let tmp = tempdir::TempDir::new("rust-htslib").expect("Cannot create temp dir");
        let input_bam_path = "test/test.bam";

        // test levels with decreasing compression factor
        let levels_to_test = vec![
            CompressionLevel::Maximum,
            CompressionLevel::Level(6),
            CompressionLevel::Fastest,
            CompressionLevel::Uncompressed,
        ];
        let file_sizes: Vec<_> = levels_to_test
            .iter()
            .map(|level| {
                let output_bam_path = tmp.path().join("test.bam");
                {
                    let mut reader = Reader::from_path(&input_bam_path).unwrap();
                    let header = Header::from_template(reader.header());
                    let mut writer =
                        Writer::from_path(&output_bam_path, &header, Format::BAM).unwrap();
                    writer.set_compression_level(*level).unwrap();
                    for record in reader.records() {
                        writer.write(&record.unwrap()).unwrap();
                    }
                }
                fs::metadata(output_bam_path).unwrap().len()
            })
            .collect();

        // check that out BAM file sizes are in decreasing order, in line with the expected compression factor
        assert!(file_sizes.windows(2).all(|size| size[0] <= size[1]));

        tmp.close().expect("Failed to delete temp dir");
    }

    #[test]
    fn test_bam_fails_on_vcf() {
        let bam_path = "./test/test_left.vcf";
        let bam_reader = Reader::from_path(bam_path);
        assert!(bam_reader.is_err());
    }

    #[test]
    fn test_indexde_bam_fails_on_vcf() {
        let bam_path = "./test/test_left.vcf";
        let bam_reader = IndexedReader::from_path(bam_path);
        assert!(bam_reader.is_err());
    }

    #[test]
    fn test_bam_fails_on_toml() {
        let bam_path = "./Cargo.toml";
        let bam_reader = Reader::from_path(bam_path);
        assert!(bam_reader.is_err());
    }

    #[test]
    fn test_sam_writer_example() {
        fn from_bam_with_filter<'a, 'b, F>(bamfile: &'a str, samfile: &'b str, f: F) -> bool
        where
            F: Fn(&record::Record) -> Option<bool>,
        {
            let mut bam_reader = Reader::from_path(bamfile).unwrap(); // internal functions, just unwarp
            let header = header::Header::from_template(bam_reader.header());
            let mut sam_writer = Writer::from_path(samfile, &header, Format::SAM).unwrap();
            for record in bam_reader.records() {
                if record.is_err() {
                    return false;
                }
                let parsed = record.unwrap();
                match f(&parsed) {
                    None => return true,
                    Some(false) => {}
                    Some(true) => {
                        if let Err(_) = sam_writer.write(&parsed) {
                            return false;
                        }
                    }
                }
            }
            true
        }
        use std::fs::File;
        use std::io::Read;
        let bamfile = "./test/bam2sam_test.bam";
        let samfile = "./test/bam2sam_out.sam";
        let expectedfile = "./test/bam2sam_expected.sam";
        let result = from_bam_with_filter(bamfile, samfile, |_| Some(true));
        assert!(result);
        let mut expected = Vec::new();
        let mut written = Vec::new();
        assert!(File::open(expectedfile)
            .unwrap()
            .read_to_end(&mut expected)
            .is_ok());
        assert!(File::open(samfile)
            .unwrap()
            .read_to_end(&mut written)
            .is_ok());
        assert_eq!(expected, written);
    }
}<|MERGE_RESOLUTION|>--- conflicted
+++ resolved
@@ -832,13 +832,8 @@
     }
 
     #[inline]
-<<<<<<< HEAD
-    pub fn inner(&self) -> htslib::bam_hdr_t {
-        unsafe { *self.inner }
-=======
     pub fn inner(&self) -> &htslib::bam_hdr_t {
         unsafe { self.inner.as_ref().unwrap() }
->>>>>>> 0ba0f088
     }
 
     #[inline]
