
use std::ffi;
use std::path::Path;

use url::Url;

pub mod record;
pub mod header;

use htslib;
use bcf::header::{HeaderView, SampleSubset};

pub use bcf::header::Header;
pub use bcf::record::Record;


pub struct Reader {
    inner: *mut htslib::vcf::htsFile,
    pub header: HeaderView,
}


unsafe impl Send for Reader {}


impl Reader {

    pub fn from_path(path: &Path) -> Result<Self, BCFPathError> {
        match path.to_str() {
            Some(p) if path.exists() => {
                Ok(try!(Self::new(p.as_bytes())))
            },
            _ => {
                Err(BCFPathError::InvalidPath)
            }
        }
    }

    pub fn from_url(url: &Url) -> Result<Self, BCFError> {
        Self::new(url.as_str().as_bytes())
    }

    pub fn from_stdin() -> Result<Self, BCFError> {
        Self::new(b"-")
    }

    fn new(path: &[u8]) -> Result<Self, BCFError> {
        let htsfile = try!(bcf_open(path, b"r"));
        let header = unsafe { htslib::vcf::bcf_hdr_read(htsfile) };
        Ok(Reader { inner: htsfile, header: HeaderView::new(header) })
    }

    pub fn read(&self, record: &mut record::Record) -> Result<(), ReadError> {
        match unsafe { htslib::vcf::bcf_read(self.inner, self.header.inner, record.inner) } {
            0  => {
                record.header = self.header.inner;
                Ok(())
            },
            -1 => Err(ReadError::NoMoreRecord),
            _  => Err(ReadError::Invalid),
        }
    }

    pub fn records(&self) -> Records {
        Records { reader: self }
    }
}


impl Drop for Reader {
    fn drop(&mut self) {
        unsafe {
            htslib::vcf::bcf_hdr_destroy(self.header.inner);
            htslib::vcf::hts_close(self.inner);
        }
    }
}


pub struct Writer {
    inner: *mut htslib::vcf::htsFile,
    pub header: HeaderView,
    subset: Option<SampleSubset>,
}


unsafe impl Send for Writer {}


impl Writer {
    pub fn from_path(path: &Path, header: &Header, uncompressed: bool, vcf: bool) -> Result<Self, BCFPathError> {
        if let Some(p) = path.to_str() {
            Ok(try!(Self::new(p.as_bytes(), header, uncompressed, vcf)))
        } else {
            Err(BCFPathError::InvalidPath)
        }
    }

    pub fn from_url(url: &Url, header: &Header, uncompressed: bool, vcf: bool) -> Result<Self, BCFError> {
        Self::new(url.as_str().as_bytes(), header, uncompressed, vcf)
    }

    pub fn from_stdin(header: &Header, uncompressed: bool, vcf: bool) -> Result<Self, BCFError> {
        Self::new(b"-", header, uncompressed, vcf)
    }

    fn new(path: &[u8], header: &Header, uncompressed: bool, vcf: bool) -> Result<Self, BCFError> {
        let mode: &[u8] = match (uncompressed, vcf) {
            (true, true)   => b"w",
            (false, true)  => b"wz",
            (true, false)  => b"wu",
            (false, false) => b"wb",
        };

        let htsfile = try!(bcf_open(path, mode));
        unsafe { htslib::vcf::bcf_hdr_write(htsfile, header.inner) };
        Ok(Writer {
            inner: htsfile,
            header: HeaderView::new(unsafe { htslib::vcf::bcf_hdr_dup(header.inner) }),
            subset: header.subset.clone()
        })
    }

    /// Translate record to header of this writer.
    pub fn translate(&mut self, record: &mut record::Record) {
        unsafe {
            htslib::vcf::bcf_translate(self.header.inner, record.header, record.inner);
        }
        record.header = self.header.inner;
    }

    /// Subset samples of record to match header of this writer.
    pub fn subset(&mut self, record: &mut record::Record) {
        match self.subset {
            Some(ref mut subset) => unsafe {
                htslib::vcf::bcf_subset(self.header.inner, record.inner, subset.len() as i32, subset.as_mut_ptr());
            },
            None         => ()
        }
    }

    pub fn write(&mut self, record: &record::Record) -> Result<(), WriteError> {
        if unsafe { htslib::vcf::bcf_write(self.inner, self.header.inner, record.inner) } == -1 {
            Err(WriteError::WriteError)
        }
        else {
            Ok(())
        }
    }
}


impl Drop for Writer {
    fn drop(&mut self) {
        unsafe {
            htslib::vcf::bcf_hdr_destroy(self.header.inner);
            htslib::vcf::hts_close(self.inner);
        }
    }
}


pub struct Records<'a> {
    reader: &'a Reader,
}


impl<'a> Iterator for Records<'a> {
    type Item = Result<record::Record, ReadError>;

    fn next(&mut self) -> Option<Result<record::Record, ReadError>> {
        let mut record = record::Record::new();
        match self.reader.read(&mut record) {
            Err(ReadError::NoMoreRecord) => None,
            Err(e)                       => Some(Err(e)),
            Ok(())                       => Some(Ok(record)),
        }
    }
}


quick_error! {
    #[derive(Debug)]
    pub enum BCFError {
        Some {
            description("error reading BCF/VCF file")
        }
    }
}


quick_error! {
    #[derive(Debug)]
    pub enum BCFPathError {
        InvalidPath {
            description("invalid path")
        }
        BCFError(err: BCFError) {
            from()
        }
    }
}


/// Wrapper for opening a BCF file.
fn bcf_open(path: &[u8], mode: &[u8]) -> Result<*mut htslib::vcf::htsFile, BCFError> {
    let p = ffi::CString::new(path).unwrap();
    let ret = unsafe {
        htslib::vcf::hts_open(
            p.as_ptr(),
            ffi::CString::new(mode).unwrap().as_ptr()
        )
    };
    if ret.is_null() {
        Err(BCFError::Some)
    } else {
        Ok(ret)
    }
}


quick_error! {
    #[derive(Debug)]
    pub enum ReadError {
        Invalid {
            description("invalid record")
        }
        NoMoreRecord {
            description("no more record")
        }
    }
}


impl ReadError {
    /// Returns true if no record has been read because the end of the file was reached.
    pub fn is_eof(&self) -> bool {
        match self {
            &ReadError::NoMoreRecord => true,
            _ => false
        }
    }
}


quick_error! {
    #[derive(Debug)]
    pub enum WriteError {
        WriteError {
            description("failed to write record")
        }
    }
}


#[cfg(test)]
mod tests {
    extern crate tempdir;
    use super::*;
    use std::path::Path;
    use bcf::record::Numeric;

    fn _test_read<P: AsRef<Path>>(path: &P) {
        let bcf = Reader::from_path(path.as_ref()).ok().expect("Error opening file.");
        assert_eq!(bcf.header.samples(), [b"NA12878.subsample-0.25-0"]);

        for (i, rec) in bcf.records().enumerate() {
            let mut record = rec.ok().expect("Error reading record.");
            assert_eq!(record.sample_count(), 1);

            assert_eq!(record.rid().expect("Error reading rid."), 0);
            assert_eq!(record.pos(), 10021 + i as u32);
            assert_eq!(record.qual(), 0f32);
            assert_eq!(record.info(b"MQ0F").float().ok().expect("Error reading info.").expect("Missing tag"), [1.0]);
            if i == 59 {
                assert_eq!(record.info(b"SGB").float().ok().expect("Error reading info.").expect("Missing tag"), [-0.379885]);
            }
            // the artificial "not observed" allele is present in each record.
            assert_eq!(record.alleles().iter().last().unwrap(), b"<X>");

            let mut fmt = record.format(b"PL");
            let pl = fmt.integer().ok().expect("Error reading format.");
            assert_eq!(pl.len(), 1);
            if i == 59 {
                assert_eq!(pl[0].len(), 6);
            }
            else {
                assert_eq!(pl[0].len(), 3);
            }
        }
    }

    #[test]
    fn test_read() {
        _test_read(&"test/test.bcf");
    }

    #[test]
    fn test_write() {
        let bcf = Reader::from_path(&Path::new("test/test_multi.bcf")).ok().expect("Error opening file.");
        let tmp = tempdir::TempDir::new("rust-htslib").ok().expect("Cannot create temp dir");
        let bcfpath = tmp.path().join("test.bcf");
        println!("{:?}", bcfpath);
        {
            let header = Header::subset_template(&bcf.header, &[b"NA12878.subsample-0.25-0"]).ok().expect("Error subsetting samples.");
            let mut writer = Writer::from_path(&bcfpath, &header, false, false).ok().expect("Error opening file.");
            for rec in bcf.records() {
                let mut record = rec.ok().expect("Error reading record.");
                writer.translate(&mut record);
                writer.subset(&mut record);
                record.trim_alleles().ok().expect("Error trimming alleles.");
                writer.write(&record).ok().expect("Error writing record");
            }
        }
        {
            _test_read(&bcfpath);
        }
        tmp.close().ok().expect("Failed to delete temp dir");
    }

    #[test]
    fn test_strings() {
        let vcf = Reader::from_path(&Path::new("test/test_string.vcf")).ok().expect("Error opening file.");
        let fs1 = [&b"LongString1"[..], &b"LongString2"[..], &b"."[..], &b"LongString4"[..], &b"evenlength"[..], &b"ss6"[..]];
        for (i, rec) in vcf.records().enumerate() {
            println!("record {}", i);
            let mut record = rec.ok().expect("Error reading record.");
            assert_eq!(record.info(b"S1").string().ok().expect("Error reading string.").expect("Missing tag")[0], format!("string{}", i + 1).as_bytes());
            println!("{}", String::from_utf8_lossy(record.format(b"FS1").string().ok().expect("Error reading string.")[0]));
            assert_eq!(record.format(b"FS1").string().ok().expect("Error reading string.")[0], fs1[i]);
        }
    }

    #[test]
    fn test_missing() {
<<<<<<< HEAD
        let vcf = Reader::from_path(&Path::new("test/test_missing.vcf")).ok().expect("Error opening file.");
        let fn4 = [&[record::MISSING_INTEGER, record::MISSING_INTEGER, record::MISSING_INTEGER, record::MISSING_INTEGER][..], &[record::MISSING_INTEGER][..]];
=======
        let vcf = Reader::new(&"test/test_missing.vcf").ok().expect("Error opening file.");
        let fn4 = [&[i32::missing(), i32::missing(), i32::missing(), i32::missing()][..], &[i32::missing()][..]];
>>>>>>> 0f9fba92
        let f1 = [false, true];
        for (i, rec) in vcf.records().enumerate() {
            let mut record = rec.ok().expect("Error reading record.");
            assert_eq!(record.info(b"F1").float().ok().expect("Error reading float.").expect("Missing tag")[0].is_nan(), f1[i]);
            assert_eq!(record.format(b"FN4").integer().ok().expect("Error reading integer.")[1], fn4[i]);
            assert!(record.format(b"FF4").float().ok().expect("Error reading float.")[1].iter().all(|&v| v.is_missing()));
        }
    }

    #[test]
    fn test_genotypes() {
        let vcf = Reader::from_path(&Path::new("test/test_string.vcf")).ok().expect("Error opening file.");
        let expected = ["./1", "1|1", "0/1", "0|1", "1|.", "1/1"];
        for (rec, exp_gt) in vcf.records().zip(expected.into_iter()) {
            let mut rec = rec.ok().expect("Error reading record.");
            let genotypes = rec.genotypes().expect("Error reading genotypes");
            assert_eq!(&format!("{}", genotypes.get(0)), exp_gt);
        }
    }
}<|MERGE_RESOLUTION|>--- conflicted
+++ resolved
@@ -25,9 +25,9 @@
 
 impl Reader {
 
-    pub fn from_path(path: &Path) -> Result<Self, BCFPathError> {
-        match path.to_str() {
-            Some(p) if path.exists() => {
+    pub fn from_path<P: AsRef<Path>>(path: P) -> Result<Self, BCFPathError> {
+        match path.as_ref().to_str() {
+            Some(p) if path.as_ref().exists() => {
                 Ok(try!(Self::new(p.as_bytes())))
             },
             _ => {
@@ -88,8 +88,8 @@
 
 
 impl Writer {
-    pub fn from_path(path: &Path, header: &Header, uncompressed: bool, vcf: bool) -> Result<Self, BCFPathError> {
-        if let Some(p) = path.to_str() {
+    pub fn from_path<P: AsRef<Path>>(path: P, header: &Header, uncompressed: bool, vcf: bool) -> Result<Self, BCFPathError> {
+        if let Some(p) = path.as_ref().to_str() {
             Ok(try!(Self::new(p.as_bytes(), header, uncompressed, vcf)))
         } else {
             Err(BCFPathError::InvalidPath)
@@ -261,7 +261,7 @@
     use bcf::record::Numeric;
 
     fn _test_read<P: AsRef<Path>>(path: &P) {
-        let bcf = Reader::from_path(path.as_ref()).ok().expect("Error opening file.");
+        let bcf = Reader::from_path(path).ok().expect("Error opening file.");
         assert_eq!(bcf.header.samples(), [b"NA12878.subsample-0.25-0"]);
 
         for (i, rec) in bcf.records().enumerate() {
@@ -297,7 +297,7 @@
 
     #[test]
     fn test_write() {
-        let bcf = Reader::from_path(&Path::new("test/test_multi.bcf")).ok().expect("Error opening file.");
+        let bcf = Reader::from_path(&"test/test_multi.bcf").ok().expect("Error opening file.");
         let tmp = tempdir::TempDir::new("rust-htslib").ok().expect("Cannot create temp dir");
         let bcfpath = tmp.path().join("test.bcf");
         println!("{:?}", bcfpath);
@@ -320,7 +320,7 @@
 
     #[test]
     fn test_strings() {
-        let vcf = Reader::from_path(&Path::new("test/test_string.vcf")).ok().expect("Error opening file.");
+        let vcf = Reader::from_path(&"test/test_string.vcf").ok().expect("Error opening file.");
         let fs1 = [&b"LongString1"[..], &b"LongString2"[..], &b"."[..], &b"LongString4"[..], &b"evenlength"[..], &b"ss6"[..]];
         for (i, rec) in vcf.records().enumerate() {
             println!("record {}", i);
@@ -333,13 +333,8 @@
 
     #[test]
     fn test_missing() {
-<<<<<<< HEAD
-        let vcf = Reader::from_path(&Path::new("test/test_missing.vcf")).ok().expect("Error opening file.");
-        let fn4 = [&[record::MISSING_INTEGER, record::MISSING_INTEGER, record::MISSING_INTEGER, record::MISSING_INTEGER][..], &[record::MISSING_INTEGER][..]];
-=======
-        let vcf = Reader::new(&"test/test_missing.vcf").ok().expect("Error opening file.");
+        let vcf = Reader::from_path(&"test/test_missing.vcf").ok().expect("Error opening file.");
         let fn4 = [&[i32::missing(), i32::missing(), i32::missing(), i32::missing()][..], &[i32::missing()][..]];
->>>>>>> 0f9fba92
         let f1 = [false, true];
         for (i, rec) in vcf.records().enumerate() {
             let mut record = rec.ok().expect("Error reading record.");
@@ -351,7 +346,7 @@
 
     #[test]
     fn test_genotypes() {
-        let vcf = Reader::from_path(&Path::new("test/test_string.vcf")).ok().expect("Error opening file.");
+        let vcf = Reader::from_path(&"test/test_string.vcf").ok().expect("Error opening file.");
         let expected = ["./1", "1|1", "0/1", "0|1", "1|.", "1/1"];
         for (rec, exp_gt) in vcf.records().zip(expected.into_iter()) {
             let mut rec = rec.ok().expect("Error reading record.");
